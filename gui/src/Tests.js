<<<<<<< HEAD
import React, { useState } from 'react';
import { Switch, Route, Link } from 'react-router-dom';
import { Button, Icon, Menu, Segment } from 'semantic-ui-react';
import './style.css';
import { Header } from './Header.js';
import { apiUrl } from './utils.js';

export function TestButton(props) {
	const { name, label } = props;
	const [loading, setLoading] = useState(false);
	const [error, setError] = useState(false);

	const runTest = (e) => {
		if (loading) return;
		setLoading(true);

		fetch(apiUrl + 'test/' + name)
		.then(res => {
			setLoading(false);
			setError(false);
		})
		.catch(err => {
			setLoading(false);
			setError(true);
		});
	};

	return (
		<Button onClick={runTest} loading={loading}>
			{error ? 'Error' : label}
		</Button>
	);
};

export function Tests() {
	return (
		<div>
			<Header>Hardware Tests</Header>

			<div className='button-menu'>
				<TestButton name='relays' label='Test Relays' />
			</div>
			<div className='button-menu'>
				<TestButton name='usbtherm' label='USB Thermometer' />
			</div>
			<div className='button-menu'>
				<TestButton name='motors' label='Stepper Motors' />
			</div>
			<div className='button-menu'>
				<TestButton name='stirringrod' label='Stirring Rod' />
			</div>
		</div>
	);
};
=======
import React, { useState } from 'react';
import { Switch, Route, Link } from 'react-router-dom';
import { Button, Icon, Menu, Segment } from 'semantic-ui-react';
import './style.css';
import { Header } from './Header.js';
import { apiUrl } from './utils.js';

export function TestButton(props) {
	const { name, label } = props;
	const [loading, setLoading] = useState(false);
	const [error, setError] = useState(false);

	const runTest = (e) => {
		if (loading) return;
		setLoading(true);

		fetch(apiUrl + 'test/' + name)
		.then(res => {
			setLoading(false);
			setError(false);
		})
		.catch(err => {
			setLoading(false);
			setError(true);
		});
	};

	return (
		<Button onClick={runTest} loading={loading}>
			{error ? 'Error' : label}
		</Button>
	);
};

export function Tests() {
	return (
		<div>
			<Header>Hardware Tests</Header>

			<div className='button-menu'>
				<Button as={Link} to='/relays'>
					Relays
				</Button> 

				 <Button as={Link} to='/therm'>
					USB Thermometer
				</Button>

				<Button as={Link} to='/motors'>
					Stirring Motors
				</Button>

				<Button as={Link} to='/stirring'>
					Stirring Rod
				</Button>
			</div>
		</div>
	);
};
>>>>>>> cfbec104
<|MERGE_RESOLUTION|>--- conflicted
+++ resolved
@@ -1,116 +1,59 @@
-<<<<<<< HEAD
-import React, { useState } from 'react';
-import { Switch, Route, Link } from 'react-router-dom';
-import { Button, Icon, Menu, Segment } from 'semantic-ui-react';
-import './style.css';
-import { Header } from './Header.js';
-import { apiUrl } from './utils.js';
-
-export function TestButton(props) {
-	const { name, label } = props;
-	const [loading, setLoading] = useState(false);
-	const [error, setError] = useState(false);
-
-	const runTest = (e) => {
-		if (loading) return;
-		setLoading(true);
-
-		fetch(apiUrl + 'test/' + name)
-		.then(res => {
-			setLoading(false);
-			setError(false);
-		})
-		.catch(err => {
-			setLoading(false);
-			setError(true);
-		});
-	};
-
-	return (
-		<Button onClick={runTest} loading={loading}>
-			{error ? 'Error' : label}
-		</Button>
-	);
-};
-
-export function Tests() {
-	return (
-		<div>
-			<Header>Hardware Tests</Header>
-
-			<div className='button-menu'>
-				<TestButton name='relays' label='Test Relays' />
-			</div>
-			<div className='button-menu'>
-				<TestButton name='usbtherm' label='USB Thermometer' />
-			</div>
-			<div className='button-menu'>
-				<TestButton name='motors' label='Stepper Motors' />
-			</div>
-			<div className='button-menu'>
-				<TestButton name='stirringrod' label='Stirring Rod' />
-			</div>
-		</div>
-	);
-};
-=======
-import React, { useState } from 'react';
-import { Switch, Route, Link } from 'react-router-dom';
-import { Button, Icon, Menu, Segment } from 'semantic-ui-react';
-import './style.css';
-import { Header } from './Header.js';
-import { apiUrl } from './utils.js';
-
-export function TestButton(props) {
-	const { name, label } = props;
-	const [loading, setLoading] = useState(false);
-	const [error, setError] = useState(false);
-
-	const runTest = (e) => {
-		if (loading) return;
-		setLoading(true);
-
-		fetch(apiUrl + 'test/' + name)
-		.then(res => {
-			setLoading(false);
-			setError(false);
-		})
-		.catch(err => {
-			setLoading(false);
-			setError(true);
-		});
-	};
-
-	return (
-		<Button onClick={runTest} loading={loading}>
-			{error ? 'Error' : label}
-		</Button>
-	);
-};
-
-export function Tests() {
-	return (
-		<div>
-			<Header>Hardware Tests</Header>
-
-			<div className='button-menu'>
-				<Button as={Link} to='/relays'>
-					Relays
-				</Button> 
-
-				 <Button as={Link} to='/therm'>
-					USB Thermometer
-				</Button>
-
-				<Button as={Link} to='/motors'>
-					Stirring Motors
-				</Button>
-
-				<Button as={Link} to='/stirring'>
-					Stirring Rod
-				</Button>
-			</div>
-		</div>
-	);
-};
->>>>>>> cfbec104
+import React, { useState } from 'react';
+import { Switch, Route, Link } from 'react-router-dom';
+import { Button, Icon, Menu, Segment } from 'semantic-ui-react';
+import './style.css';
+import { Header } from './Header.js';
+import { apiUrl } from './utils.js';
+
+export function TestButton(props) {
+	const { name, label } = props;
+	const [loading, setLoading] = useState(false);
+	const [error, setError] = useState(false);
+
+	const runTest = (e) => {
+		if (loading) return;
+		setLoading(true);
+
+		fetch(apiUrl + 'test/' + name)
+		.then(res => {
+			setLoading(false);
+			setError(false);
+		})
+		.catch(err => {
+			setLoading(false);
+			setError(true);
+		});
+	};
+
+	return (
+		<Button onClick={runTest} loading={loading}>
+			{error ? 'Error' : label}
+		</Button>
+	);
+};
+
+export function Tests() {
+	return (
+		<div>
+			<Header>Hardware Tests</Header>
+
+			<div className='button-menu'>
+				<Button as={Link} to='/relays'>
+					Relays
+				</Button> 
+
+				 <Button as={Link} to='/therm'>
+					USB Thermometer
+				</Button>
+
+				<Button as={Link} to='/motors'>
+					Stirring Motors
+				</Button>
+
+				<Button as={Link} to='/stirring'>
+					Stirring Rod
+				</Button>
+			</div>
+		</div>
+	);
+};