--- conflicted
+++ resolved
@@ -66,7 +66,6 @@
         :return:
             None
         """
-<<<<<<< HEAD
         fValue = self.peristalticPumpsConfig['F']
         mmPerml = self.peristalticPumpsConfig[pumpId]['mlPerUnit']
         totalmm = volume * mmPerml
@@ -81,13 +80,6 @@
         dispenseTime = abs(totalmm)/(dispenseSpeed/60)
         logging.info("Dispensing {}ml with motor speed of {}mm/min over {} seconds".format(volume, dispenseSpeed, dispenseTime))
         return dispenseTime
-=======
-        fValue = self.peristalticPumpsConfig["F"]
-        moveValue = volume * self.peristalticPumpsConfig[pumpId]["mlPerUnit"]
-
-        grblWrite(self.grblSer, "G91")  # Without this, steppers will only advance once.
-        grblWrite(self.grblSer, "G1 {0}{1} F{2}\n".format(pumpId, moveValue, fValue))
->>>>>>> 8996316d
 
     def getPumpSpeedLimits(self, pumpId):
         mmPerSecond = (30/250)
