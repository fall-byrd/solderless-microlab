# Control Unit Assembly

We'll start by assembling the brains of the operation, the Control Unit. As the most complex component of the MicroLab, this will take some time and patience.

<IMG ALT="Control Unit" SRC="./media/control-unit/control-unit-complete.jpeg" WIDTH="400" />  

<br />  
<br />

To wire things up properly we'll tackle different parts of the Control Unit and then put them all together. We've broken it down by these steps:

* [Setup Control Boards - Raspberry Pi](#raspberry)
* [Setup Control Boards - Arduino](#arduino)
* [Assembling the 12V Circuit](#12V)
   * [Relay Board Wiring](#12vrelay)
   * [Arduino Shield Wiring](#12vshield)
   * [12V to 5V converter Wiring](#12vconvert)
* [Wiring 5V and Signals on the Relay Board](#5vrelay)
* [Mounting Components in the Case](#case)
* [Installing the Components in the Control Unit Case](#installcase)
   * [12V to 5V Converter](#installcon)
   * [Arduino](#installard)
   * [12V Wire Connector](#installwire)
   * [Raspberry Pi](#installpi)
* [Final Assembly](#final)
* [Making MicroLab Cables](#cables)

## Skills Needed

<a name="skills"></a>

* Wire stripping - one example [video](https://www.youtube.com/watch?v=N__OLJvq2HE)
* Reading pinout diagrams
* Torrenting software

## Tools Needed

* Wire cutters/stripper (CU-WCS)
* Computer w/ SD reader. You may need an SD card to USB converter
* Small phillips head screwdriver for M3 screws, one came in kit on the parts list
* Flush cutters (CU-FCT)
* Needle nose pilers (CU-NNP)

## Parts Needed

**Purchased parts info.** For more information on purchased parts, check the [MicroLab Parts List](microlab-parts-list.xslx).

**Printer parts info.** Parts listed as printed, like "CU-CB Control Case (Printed)", are 3D printed, check the [3D Printed Parts section ](docs/index.md#3d) of the "How to build the MicroLab" page.

| Section | Part ID      | Part Name     | Count | Notes |
|--- | ------------- | ------------- |------| ----|
Control Unit (CU)|	CU-RPI|	1|	Raspberry Pi 3 Model B Board
Control Unit (CU)|	CU-SCR|	1|	Touchscreen for Raspberry Pi
Control Unit (CU)|	CU-SD32|1|	Micro SD card, 32GB
Control Unit (CU)|	CU-UPC|	1|	 Micro USB Cable, right angle
Control Unit (CU)|	CU-UNO|	1|	Arduino UNO
Control Unit (CU)|	CU-CNC|	1|	Arduino CNC shield
Control Unit (CU)|	CU-SMD|	3|	Stepper Motor Drivers [For CU-CNC]
Control Unit (CU)|	CU-A2B|	1|	USB A/B cable for Raspberry Pi to Arduino
Control Unit (CU)|	CU-RLY|	1|	4-Channel Relay Board
Control Unit (CU)|	CU-WCL|	1|	Wire Connector (lever), 2-in-6-out
Control Unit (CU)|	CU-JMP|	5|	Breadboard Jumper Wires, male-female
Control Unit (CU)|	CU-RLY|	1|	4 Channel Relay Board, 5V
Control Unit (CU)|	CU-POW|	1|	Power Supply, 12V 5A
Control Unit (CU)|	CU-CBC|	1|	Control Case (Printed)
Control Unit (CU)|	CU-CBL|	1|	Control Lid (Printed)
Control Unit (CU)|	CU-CCP|	1|	Converter case (Printed)
Control Unit (CU)|	CU-RCP|	1|	Relay case (Printed)
Control Unit (CU)|	CU-PLG|	2|	Barrel plug connectors, 5.5mm x 2.1mm
Control Unit (CU)|	CU-USB|	2|	Mountable USB cables
Control Unit (CU)|	CU-USB|	2|	Mountable USB cables
Control Unit (CU)|	CU-SDC|	1|	12V to 5V Converter, stepdown
Control Unit (CU)|	CU-UTS|	1|	USB to Screw Terminal adapter
Control Unit (CU)|	CU-RAH| 1|	Right angle header row
Control Unit (CU)|	CU-WCS|	1|	Wire Cutter and Stripper
Control Unit (CU)|	CU-FCT|	1|	Flush cutters
Control Unit (CU)|	CU-NNP|	1|	Needle-nose pilers
Shared Parts|	SP-CAB|	15ft roll|	4-wire cable, 18 gauge
Shared Parts|	SP-RBW|	40ft roll|	2-wire cable, red and Black , 18 gauge
Shared Parts|	SP-SWW|	15ft roll|	Split Wire Wrap
Shared Parts|	SP-PC12|	2|	12-pin connector, panel-mount screw terminal
Shared Parts|	SP-PC8|	2|	8-pin connector, panel-mount screw terminal
Shared Parts|	SP-PC2|	1|	2-pin connector, panel-mount screw terminal
Shared Parts|	SP-M3S-12|	23|	12mm M3 screws with nuts
Shared Parts|	SP-M3S-16|	28|	16mm M3 screws with nuts
Shared Parts|	SP-M3S-20|	5	|20mm M3 screws with nuts
Shared Parts|	SP-M3S-30|	5	|30mm M3 screws with nuts
Shared Parts|	SP-SMC|	6|	Stepper motor cables
Shared Parts|	SP-ETN|	1 roll|	Electrical tape, narrow

#### **Prepare Wires**

- The Stepper Motor cables (SP-SMC) should have come with the three peristalic pumps with stepper motors. Take the 3 cables and cut them in half with the wire cuters.
- Strip both ends on each of the wires (see [Skills Needed](#skills)) for help with stripping wires). Expect to remove 1/4" or more of the insulation. If the lever connector or screw terminal closes on the insulation the electricity won't pass through.
- You should now have 6 cables, three to connect the Arduino to the 12-pin connector in the Control Unit and three to connect the pumps to the 12-pin unit in the Pumps box.


## Control Boards Setup
The Raspberry Pi, a single board computer, and the Arduino, single board microcontroller, are the control boards of the MicroLab.  

The Raspberry Pi runs the show using the MicroLab software and coordinating turning on/off all the different components. The Arduino controls the stepper motors of the peristaltic pumps and gets its instructions from the Raspberry Pi.

### Raspberry Pi Setup
<a name="raspberry"></a>

#### Installing the MicroLab software on the Pi
The Raspberry Pi runs its software from the SD card. In this section we will have you install the custom MicroLab disk image which has the Raspberry Pi operating system, the MicroLab software and the touchscreen drivers bundled together.

1. **Install Raspberry Pi Imager.** [Follow the Raspberry Pi website instructions](https://www.raspberrypi.com/documentation/computers/getting-started.html#install-using-imager) to install the Raspberry Pi Imager software onto a computer.
1. **Download the MicroLab production disk image.** Check [our website](https://fourthievesvinegar.org/microlab/) for a link to torrent or download the MicroLab disk image to the computer. Please be sure to [torrent safely](https://www.tomsguide.com/features/how-to-torrent-safely-five-ways-to-reduce-the-risk-of-sharing-p2p).
   * **NOTE:** If you have a different touchscreen display, you will need to use the development image, then download and install the appropriate drivers.
1. **Connect the MicroSD card to your computer.**
1. **Install the MicroLab disk image onto the SD card** [following the Raspberry Pi website instructions](https://www.raspberrypi.com/documentation/computers/getting-started.html#install-using-imager).
   * Be sure to "Use Custom" for the OS and then select the MicroLab disk iamge.
1. **Verify the disk.** The imager program will run a verification check to make sure the OS was installed correctly. This will take several minutes.
1. **Install the SD card.** Once complete, remove the SD card from your computer, and insert into your Raspberry Pi.
 * **Note:** The SD card extends beyond the edge of the Pi's circuit board.

#### Installing the touchscreen

1. Line the touchscreen up with the Raspberry Pi's board. Position the screen's female headers over the Raspberry Pi's header pins (pins 1-26, see picture) and then push down gently until the screen is completely connected to the board.
<IMG ALT="Installing the touchscreen" SRC="./media/control-unit/cu_pi_screen.jpeg" WIDTH="1000" />

**NOTE:** We will need to remove the touchscreen to put the GPIO pins in place later in the instructions.

### Arduino Setup
<a name="arduino"></a>

In this section to set up the Arduino board we will:
* Install software that controls the CNC shield
* Attach the CNC shield
* Install the stepper motor driver modules on the shield

Detailed pin diagram here [https://blog.protoneer.co.nz/arduino-cnc-shield-v3-00-assembly-guide/](https://blog.protoneer.co.nz/arduino-cnc-shield-v3-00-assembly-guide/)

**Critical Safety Note:** ALWAYS disconnect the power before connecting or disconnecting the stepper motors from the CNC shield. Failure to do so can hurt both you and the component.

1. **Installing the CNC shield controller software.** The Arduino needs the grbl software to control the CNC shield. Follow the instructions [here](https://github.com/gnea/grbl/wiki/Compiling-Grbl) to compile and flash ```grbl``` to the arduino
1. **Watch the install video** This external video shows the assembly of the CNC shield and stepper motor driver boards. [YouTube Video link](https://youtu.be/zUb8tiFCwmk?t=37)
     * Note: We use 3 motor driver modules (the X, Y, and Z) while the video shows 4 being installed.

<IMG ALT="Installing the touchscreen" SRC="./media/control-unit/arduino.jpg" WIDTH="1000" />

1. **Install the CNC shield.** Place CNC shield on the Arduino, push the CNC pins into the header sockets on the Arduino until it is fully connected.

<IMG ALT="Installing the touchscreen" SRC="./media/control-unit/cu_shield.png" WIDTH="200" />

1. **Add Heatsinks to Stepper Motor Driver Modules.** Each Stepper Motor Driver modules came with a small heatsink. Peel the adhesive and attach a heatsink to the square black chip on the top of each Stepper Motor Driver module.

<IMG ALT="Installing the touchscreen" SRC="./media/control-unit/cu_motor_driver.jpeg" WIDTH="300" />
<IMG ALT="Installing the touchscreen" SRC="./media/control-unit/cu_driver_heat.png" WIDTH="200" />

1. **Add the Stepper Motor Driver Modules.** Orient and insert the stepper motors driver boards into the X, Y, and Z slots on the shield.

<IMG ALT="Adding Stepper Motor Driver Boards" SRC="./media/control-unit/cu_arduino_assembled.png" WIDTH="300" />

1. **Set Enable Pin to Ground.** Place 1 female-female jumper lead on the Enable and Ground pins to enable the board.

1. **Add Stepper Motor Cables.** The stepper motors cables have a female connector on one end and bare wire on the other. Connect a female connector to the X header, Y header, and Z header on the CNC shield.



## Assembling the 12V Circuit
<a name="12V"></a>
Time for wiring! This step is where the bulk of the assembling happens for the Control Unit.

<IMG ALT="8-pin relay sub-assembly assembled" SRC="./media/control-unit/12v_Circuit.jpg" WIDTH="600" />

The majority of the wires in the Control Unit can be grouped as:
* 12V Power
* 5V Power
* Signals

The 12V circuit is where all the necessary wires are connected so electricity can get from the 12V power supply into the Control Unit and then be sent out at the right time to the 12V components in the MicroLab, specifically:
 * Through the 4-channel relay board to the
    * Heating pump (circulating pump)
    * Cooling pump (circulating pump)
    * Stir rod
    * Accessory port
 * Through the Ardunio shield to the peristaltic pumps
 * To the 12V to 5V converter to provide 5V power


### Relay Board Wiring
<a name="relay"></a>
In order to send 12V out to components the 4-channel relay board, the 8-pin connector and the 12V wire connector all connect to each other.

<IMG ALT="8-pin relay sub-assembly parts" SRC="./media/control-unit/relay_8pin.png" WIDTH="400" />

<BR>
<BR>


#### **Wire Order**
<a name="wireorder"></a>
Please read and get comfortable with the wiring order explained on the [MicroLab Wiring](/docs/microlab-wiring.md) page. It's important to maintain the same wiring order throughout the project.

**8-pin connector - internal**
The 8-pin connector passes 12V along to the Accessory port (Acc), Stir rod (Stir), Cooling pump (Cool), and Heating pump (Heat) wires.

From inside the case the 8pin connector wiring order will look like this:

<IMG ALT="Cable order" SRC="./media/control-unit/8pin_wire_rev.png" WIDTH="200" />

<br><BR>

#### **Parts**

| Part ID | Part Name  | Count | Notes |
|--- | ------------- | ------------- |------|
|||
SP-PC8|8-pin connector |2
CU-RLY|4 Channel Relay Board|1
CU-WCL|Wire Connector  | 1| Called 12V Wire Connector
CU-JMP|Breadboard Jumper Wires - male-female|5
SP-CAB|4-wire cable |15ft roll| Used to make short wires
SP-RBW|2-wire cable, red and black, 18 gauge |40ft roll| Used to make short wires

<BR>


#### **Prepare Wires**

- Take the 4-wire cable (SP-CAB) and cut one 4" section and one 6" section.
   - Take the 4" section and separate all four colors (red, blue, green, black)
- Take the 2-wire cable (SP-RBW) and cut one 4" section and four 6" sections
   - Take the 6" sections and separate the red and black wires
- Strip both ends on each of the wires (see [Skills Needed](#raspberry) for help with stripping wires). Expect to remove 1/4" or more of the insulation. If the lever connector or screw terminal closes on the insulation the electricity won't pass through.

You should now have:
- 4" Wires
    - 1 green wire (for 8-pin)
    - 1 blue wire (for 8-pin)
    - 4 black wires (for 8-pin)
    - 4 red wires (for 8-pin)
- 6" wires
    - 4 red wires (for Relay board to the 12V wire connector)
    - 4 black wires (for 8-pin connector to the 12V wire connector)


#### **Wiring the 8-pin connector**
We will attach the positive wires (color coded) and negative wires to the 8-pin connector socket (SP-PC8) first.
* The connectors have 3 pieces: socket, mount plate and plug.

<IMG ALT="Panel-mounted components installed" SRC="./media/control-unit/connector_parts.png" width="200" />


  - **Wiring the Positives.** Take one of the 8-pin connector sockets and from the back use a small screwdriver to loosen the 8 screw terminals. Working left to right, insert the 4" black, green, red, blue wires into the correct positive (+) terminals and tighten the terminals. Use the photo below or the [wiring order](/docs/microlab-wiring.md) page to confirm placement.
    - Don't overtighten the screw terminal. Once done you should be able to lightly tug on the wires without them moving.  

- **Wiring the Negatives.** Next on the 8-pin socket, insert the 6" black cables into the negative (+) terminals and tighten the terminals.
  <IMG ALT="Cable order" SRC="./media/control-unit/8pin_wire_rev.png" WIDTH="200" />
- **Connecting the negative wires.** Take the 12V Wire Connector, open the first two lever slots on the negative side of the connector (shown as the right side with blue levers in our picture). Take the 8-pin negative wires, put two wires in each slot and close the slots.

  <IMG ALT="Wire the negative Phoenix wires and connector" SRC="./media/control-unit/cu_8pin_neg.png" WIDTH="400" />




#### **Wiring the 4-channel Relay Board**

A relay is electronic on/off switch for the pumps etc. Each of the four relays on the 4-channel Relay Board has three screw terminals.

<IMG ALT="4-channel relay" SRC="./media/control-unit/relay.png" WIDTH="200" />

For this project we will only use two of the terminals with each relay, the NO and the COM. The Normally Open (NO) means it keeps that part of the circuit open by default and no power flows. When the relay is activated, it physically connects the NO terminal to the Common (COM) terminal completing the circuit and then the power flows.
<<<<<<< HEAD
<IMG ALT="Wiring the positive 8-pin connector wires and connector" SRC="./media/control-unit/relay_no.png" WIDTH="300" />
=======

<IMG ALT="Wiring the positive Phoenix wires and connector" SRC="./media/control-unit/relay_no.png" WIDTH="300" />
>>>>>>> c544a60c

- **Wiring the NOs**
    - Take the 8-pin socket and insert the end of each of the 4" positive wires into the numbered NO terminals (NO1, NO2 etc) on the Relay Board. Tighten the terminals.
       - Black - NO4
       - Green - NO3
       - Red - NO2
       - Blue - NO1

<IMG ALT="Wiring the NOs" SRC="./media/control-unit/cu_8pin_no.png" WIDTH="200" />

- **Wiring the COMs**
   - Take the 4 red wires, insert one wire into each of the terminals labeled "COM" (common) tighten the terminals.

- **Connecting the Relay Board to the 12V Wire Connector**
 - Take the 12V wire connector, open the first two lever slots on the positive side of the connector (shown as the left side with red levers in our picture). Take the other end of the relay board's red COM wires, put two wires in each slot and close the slots.

<IMG ALT="Wiring relay to power" SRC="./media/control-unit/cu_8pin_coms.png" WIDTH="200" />

###  Arduino Shield wiring

<a name="12vshield"></a>
In order to send 12V out to the peristalic pumps, the Arduino CNC shield needs to be connected to the 12V Wiring Connector and the 12-pin connector.

<IMG ALT="12-pin sub-assembly parts" SRC="./media/control-unit/12vshield.png" width="400" />

#### Wire Order 

<a name="wireorder"></a>
Please read and get comfortable with the wiring order explained on the [MicroLab Wiring](/docs/microlab-wiring.md) page. It's important to maintain the same wiring order throughout the project.

**12-pin connector - internal**.
The 12-pin connector passes 12V to the three peristaltic pumps. When looking at the pumps mounted to their box from left to right we'll call them X, Y and Z.

From inside the case the 12-pin connector wiring order will look like this:

<IMG ALT="Cable order" SRC="./media/control-unit/12pin_wire_temp.png" WIDTH="200" />

#### Assembling the 12-pin Connector

<IMG ALT="12-pin sub-assembly parts" SRC="./media/control-unit/12-pin-sub-assembly.jpg" width="600" />

**Parts**

| Part ID      | Part Name     | Count | Notes |
| ------------- | ------------- |------| ----|
|SP-PC12|12-pin connector|1|
|SP-SMC|Stepper motor cables|6|

- Assembled Ardunio with the 4-wire stepper motor cables that were connected in the [Arduino Setup](#arduino) section.

**Assembly**

- Use a small screwdriver to open the screw terminals on the 12-pin connector.
- The stepper motor cables have a connector on one end and stripped wire on the other end. The wires need to be attached in order. Starting from the left take the Z wires and attach them in order:
  * Black  
  * Green
  * Blue
  * Red
- Next attach the Y and then X wires using the same order.


<IMG ALT="12-pin wiring to Arduino" SRC="./media/control-unit/cu_arduino_wire12v.png" WIDTH="300" />


#### Wiring the 12V power on the CNC Shield

With CNC shield wired for the stepper motors, we will now wire it for the 12V power needed to drive those motors.

<IMG ALT="Wiring 12V on CNC shield" SRC="./media/control-unit/12vshield2.png" width="600" />

**Parts**

| Part ID      | Part Name     | Count | Notes |
| ------------- | ------------- |------| ----|
|CU-WCL|Wire Connector (lever), 2-in-6-out|1| 12V Wire Connector
|SP-RBW|2-wire cable, red and black, 18 gauge |40ft roll| Used to make short wires

- Assembled Ardunio with the 4-wire stepper motor cables that were connected tin the [Arduino Setup](#arduino) section.

**Prepare Wires**

- Take the 2-wire cable (SP-RBW) and cut one 6" section
- Take the 6" section and separate the red and black wires
- Strip both ends on each of the wires (see [Skills Needed](#raspberry) for help with stripping wires).
    - Expect to remove 1/4" or more of the insulation. If the lever connector or screw terminal closes on the insulation the electricity won't pass through.

**Assembly**

- Wiring the Arduino's CNC Shield
    - Use a small screwdriver to open the screw terminals on CNC shield.
    - Insert the red wire into the positive (+) terminal on the CVC shield and tighten the terminal.
    - Insert the black wire into the negative (-) terminal on the CVC shield and tighten the terminal.
- Wiring the 12V Wire Connector (CU-WCL)
   - On the 12V Wire Connector there should be an empty slot on the positive (red) side. Open that lever, add the red wire and then close the lever.
   - On the 12V Wire Connector there should be an empty slot on the negative (black) side. Open that lever, add the black wire and then close the lever.

<IMG ALT="12-pin sub-assembly parts" SRC="./media/control-unit/cu_arduino_wired.jpeg" width="300" />

Take a moment to review and appreciate your work. This is the most fiddly part of the assembly. Nice job! 🎉

### Wiring the 12V to 5V Converter

<a name="12vconvert"></a>

The 12V Wire Connector passes the 12V power to the converter which, as the name says, will covert it into 5V power. The Converter sends the 5V power to the Raspberry Pi and 4-channel Relay Board as their power supplies.

<IMG ALT="12-pin sub-assembly parts" SRC="./media/control-unit/cu_convert_wire.png" width="300" />

#### Parts

| Part ID      | Part Name     | Count | Notes |
| ------------- | ------------- |------| ----|
|CU-PLG|Barrel plug connectors|1| Male connector
|CU-WCL|Wire Connector (lever), 2-in-6-out|1| 12V Wire Connector
|CU-SDC|12V to 5V Converter |1 |


#### Assembly

- Take the 12V Wire Connector, locate the empty slot on the positive (red) side. Open the lever, insert the red wire and then close the lever.
- On the 12V Wire Connector  locate the empty slot on the negative (black) side. Open that lever, insert the black wire and then close the lever.
- Plug the male barrel plug connector into the 12V to 5V converter module.

<IMG ALT="Power manifold parts" SRC="./media/control-unit/cu_convert_wires.png" width="300" />

## Wiring 5V and Signals on the Relay Board

<a name="5vrelay"></a>

The rest of the wiring runs some combination of lower voltage power, signals and data between components.

The Raspberry Pi, 4-Channel Relay Board and the Arduino all run using 5V power. The 12V to 5V Converter supplies that power to the Raspberry Pi and 4-Channel Relay Board so they can work.

The Raspberry Pi sends 5V power (and data) out to the Ardunio and the 2 mounted USB ports through USB cables.  

<IMG ALT="8-pin relay sub-assembly assembled" SRC="./media/control-unit/cu_5V_signals.png" WIDTH="600" />

#### Relay Board Layout

We've already wired the 4 relays on the "12V side" of the 4-Channel Relay Board. Now we are going to wire the other half of the board, you will see a small terminal block with 6 screw terminals.

<IMG ALT="Relay terminals " SRC="./media/control-unit/relay_term.png" WIDTH="300" />

These six terminals are:
  - **(DC+) terminal**: 5V power positive (+) to run Relay Board
  - **(DC-) terminal**: 5V power negative (-) to run Relay Board
  - **(IN1) terminal**: Signals Relay Board to turn on/off Relay 1 (Blue/Heat)
  - **(IN2) terminal**: Signals Relay Board to turn on/off Relay 2 (Red/Cool)
  - **(IN3) terminal**: Signals Relay Board to turn on/off Relay 3 (Green/Stir)
  - **(IN4) terminal**: Signals Relay Board to turn on/off Relay 4 (Black/Accessory)


**Parts**

| Part ID      | Part Name     | Count | Notes |
| ------------- | ------------- |------| ----|
|CU-CNC|12V to 5V Converter |1
|CU-WCL|Wire Connector (lever), 2-in-6-out|1
|SP-RBW|2-wire cable, red and black, 18 gauge |40ft roll| Used to make short wires | 1
|CU-RAH| Right angle header row
CU-JMP|Breadboard Jumper Wires - male-female|4| For consistency we used black, green, red, and blue
|SP-ETN|Electrical tape, narrow|1 roll
|CU-RCP|Relay case|1


**Prepare Wires**

  - Take the 2-wire cable (SP-RBW) and cut one 6" section
    - Take the 6" section and separate the red and black wires
    - Strip both ends on each of the wires (see [Skills Needed](#raspberry) for help with stripping wires).
  - Prep the headers. Take the right angle header row and use the wire cutters to cut four 1-pin pieces.
     - If not using the 90 degree header pins, then use needle nose pilers to gently bend each of the male headers on the Jumper wires to a 90 degree angle.


**Assembly**

- **Adding wires.** Use a small screwdriver to open the 6 screw terminals on Relay Board. Then insert the appropriate wire to the terminal and then tighten the screw terminal.
  - **(DC+) terminal**: attach the 6" red wire
  - **(DC-) terminal**: attach the 6" black wire
  - **(IN1) terminal**: attach the the right-angle header pin and then plug in the male end of the blue (Heat) jumper wire
  - **(IN2) terminal**: attach the the right-angle header pin and then plug in the male end of the red (Cool) jumper wire
  - **(IN3) terminal**: attach the the right-angle header pin and then plug in the green (Stir) jumper wire
  - **(IN4) terminal**: attach the the right-angle header pin and then plug in the black (Accessory) jumper wire
<BR><BR>
  <IMG ALT="Panel-mounted components" SRC="./media/control-unit/5vrelay_wires.png" width="200" />
<BR>
<BR>

- **Relay Board cleanup.** To conserve space and prevent short circuits, we recommend using flush cutters to trim pins sticking out on the underside of the board. Then use electrical tape to cover the bottom of the board.
- **Relay Board Case**. The prepped Relay Board should fit in the Relay Board Case
   - For more information about the 3D printed parts check the [How to build & use the MicroLab and MicroLab Suite](docs/index.md) page.
- **Cable Management.** Gently bend all wires on both sides of the relay up and wrap them with narrow strips of electrical tape.
 - Tape prevents shorts and helps keep the wires from being damaged as you arrange components in the case.


Now we will mount the connectors to the Control Unit Case.


## Mounting Components in the Case
<a name="case"></a>

To connect the Control Unit to the outside world we will mount the connectors to the case:

* 12-pin connector (out to peristaltic pumps)
* 8-pin connector (out to circulating pumps, stir rod, and accessory port)
* 2-pin connector (out to heating coil)
* USB ports (2) (out to thermistor)
* Barrel port (12V in)

#### **Parts**

|Part ID      | Part Name     | Count | Notes |
| ------------- | ------------- |------| ----|
|CU-CBC|Control Case (Printed)|1
|CU-WCL|Wire Connector (lever), 2-in-6-out|1
SP-PC12| 12-pin connector|1| Mount plate
SP-PC8|	8-pin connector| 1 | Mount plate
SP-PC2|	2-pin connector|1 | Mount plate
CU-PLG|	Barrel plug connectors | Female barrel plug connector
CU-USB|	Mountable USB cables|2 |
SP-QDC|	Quick-disconnect connectors|2 |
SP-M3S-16|16 mm M3 screws with nuts| 6 |

- 12V Circuit
  - 4-channel relay, wired to the 8-pin socket
  - Arduino w/ CNC shield, wired to the 12-pin socket
  - 12V Wired Connector
  - 12V to 5V Converter


### **Place the 12V Circuit**

- Orient the case so the 8-pin and 12-pin openings are at top when looking down at the case.
- Across the top half of the case gently place from the left (see picture):
   - 4-channel Relay Board
   - 12V Wired Connector
   - Arduino w/ CNC shield
- In the bottom right of the case, place the 12V to 5V Converter.

<IMG ALT="Panel-mounted components" SRC="./media/control-unit/Case_12V.png" width="600" />

### Installing the 12/8/2-pin connectors

<IMG ALT="Panel-mounted components installed" SRC="./media/control-unit/connector_parts.png" width="200" />

- **Install the 12-pin mount plate.** Orient the mount plate and use 2 M3 screws to install it on the outside of the case.
- **Connect the 12-pin socket** Take the 12-pin socket attached to the Arduino and connect it to the back of the 12-pin mounting plate.
- **Install the 8-pin mount plate.** Orient the mount plate and use 2 M3 screws to install it on the outside of the case.
- **Connect the 8-pin socket** Take the 8-pin socket attached to the Relay Board and connect it to the back of the 8-pin mounting plate.
- **Install the 2-pin assembly.** Orient the mount plate and use 2 M3 screws to install it on the outside of the case (left-side). We won't connect the 2-pin socket in this step.

<IMG ALT="Panel-mounted components installed" SRC="./media/control-unit/assembled_connector.png" width="200" />

### Installing the Ports

**Install the Barrel Port.** Insert the female barrel plug connector in the circular hole on the left side of the case and attach with the matching nut.

**Install the USB Ports.** Mount the USB ports to the case. The USB case holes are between the 8-pin and 12-pin connectors. They should have come with their own screws. We recommend installing them with the plastic rectangle at the top, but feel free to be a chaos muppet about it if that's your jam.

## Installing the Components in the Control Unit Case
<a name="installcase"></a>

Now we can connect some last wires and install all the components in the case:

* 4-channel Relay Board
* Arduino w/ CNC shield
* 12V Wire Connector
* Raspberry Pi w/ touchscreen


<IMG ALT="Power manifold parts" SRC="./media/control-unit/case_assembled.jpeg" width="600" />


#### **Parts**

- Case w/ connectors installed
- 12V Circuit
  - 4-channel relay, wired to the 8-pin socket
  - Arduino w/ CNC shield, wired to the 12-pin socket
  - 12V Wired Connector
  - 12V to 5V Converter
- Converter case
- Barrel plug connector
- 20 mm M3 screws with nuts (2)
- Micro USB Cable, right angle, Power cable for Raspberry Pi
- USB A/B cable for Raspberry Pi to Arduino



### Installing the 12V to 5V Converter
<a name="installcon"></a>

**Parts:**

- 12V to 5V Converter
- Converter case
- Micro USB cable for Raspberry Pi
- 4-channel Relay Board


**Assembly**
- **Place Converter in its converter case.** Orient the 12Vto 5V converter and slide it into the Converter Case (shows as orange case in picture).
- **Add Power for the Raspberry Pi.** Plug the USB cable for the Raspberry Pi into the USB port on the converter.
- **Add Power for the Relay Board.** Insert the DC+ red wire and DC- black wire into the screw terminal on the Relay Board.
- **Install Converter in Control Unit Case.** Position the Converter in the lower right corner of the flat case. The circular mounting tab on the Converter case should line up with a hole in floor of the Control Unit case. Use an M3 screw to secure the Converter case to the floor.

<IMG ALT="Slide converter into case" SRC="./media/control-unit/installcon.png" width="300" />

### Installing the 4-channel Relay Board

**Parts:**

- 4-channel Relay Board
- Relay Board case (3D printed)
- 12mm M3 screws (1)

<IMG ALT="Relay Board installed in the case" SRC="./media/control-unit/installrelay.png" width="300" />
<BR>
<BR>

- **Install Relay Board in Control Unit Case.** Position the Relay Board in the upper left corner of the flat case. The circular mounting tab on the Relay Board case should line up with a hole in the floor of the Control Unit case. Use an M3 screw to secure the Relay Board case to the floor.
- **Cable Management** You may need to unplug the cable from the converter. From the Relay Board run the cable to the bottom of the case and then run it to the right to tuck the cable into the case.


### Installing the Arduino
<a name="installard"></a>

#### **Parts**

- Arduino w/ CNC shield
- USB A-to-B cable

#### **Assembly** 

- **Install Arduino in Control Unit Case.** Insert the Arduino w/ CNC shield into its spot in the upper right of the case with its USB port facing the center. It should slot into the supports snugly when pushed toward the right side of the case.
- **Add power cable for the Arduino.** Plug the USB B side of the A-B cable into the USB port on the Arduino
- **Check your work** Verify the red and black wires are secured to the (+) and (-) terminals on the Arduino shield.

<IMG ALT="Slide converter into case" SRC="./media/control-unit/installard.png" width="300" />

### Installing the 12V Wire Connector
<a name="installwire"></a>

- Female barrel plug connector, attached to case
- 12V Wire Connector
- 12mm M3 screws (2)


<IMG ALT="Power manifold parts" SRC="./media/control-unit/12v_wire_connect.png" width="600" />

### **Assembly**

**Add "12V power in" wires to the Wire Connector.** Take the two wires on the installed female barrel plug connector and connect the red wire (positive) to the red (positive) slot on the 2-in side of the Wire Connector. Take the black wire (negative) and insert it to the blue (negative) slot on the 2-in side of the Wire Connector.   

**Install 12V Wire Connector in Case.** Position the 12V Wire Connector in the case and use 2two 12mm M3 screws to screw the connector to the floor of the case.

<IMG ALT="Slide converter into case" SRC="./media/control-unit/install12vwire.png" width="300" />

<BR><BR>


### Installing the Raspberry Pi
<a name="installpi"></a>   

- Raspberry Pi
- Mounted USB Cables
- Micro A/B USB cable attached to the Arduino


### **Assembly**

#### Attach USB Cables and Install in Case
- Plug the Arduino's USB cable into the Raspberry Pi.
- Plug the USB cables into the Raspberry Pi.
- Remove the touchscreen and set aside.
- Insert the Raspberry Pi into its case supports, starting with the left side of the board, and keeping the USB ports toward the center. The supports have catches that should hold the board snugly in place.

<IMG ALT="Slide converter into case" SRC="./media/control-unit/installpi.png" width="300" />


#### Connect the Signal wires to the GPIO pins
<a name="GPIO"></a>

The wires we attach to the header GPIO pins let the Raspberry Pi control the relays on the Relay Board as well as the heater coil.

<IMG ALT="GPIO pins" SRC="./media/control-unit/cu_pi_pins.png" width="600" />

**Tools:**

- Wire cutters
- 4-channel Relay Board

**Parts:**

- Raspberry Pi with touchscreen off
- 4-channel Relay Board
- 2-pin connector, wired
- Right angle header row, female-male


**Assembly:**

- **Add headers to the Raspberry Pi.** Take the right angle header row and use the wire cutters to cut two 4-pin pieces. Place them at the end of the pin block, push one on to the 34, 36, 38, 40 pins and the other on the 33, 35, 37, 39 pins.
- **Connecting the Relay Board Wires**
  - Take the IN1 Blue (Heat) wire and attach the female header to Pin 38 (GPIO 20)
  - IN2 Red (Cool) and attach the female header to Pin 40 (GPIO 21)
  - IN3 Green (Stir) and attach the female header to Pin 36 (GPIO 16)
  - IN 4 Black (Accessory) and attach the female header to Pin 33 (GPIO 13) <BR>
  <IMG ALT="External control wires" SRC="./media/control-unit/cu_pi_pins.png" width="400" />
- **Connecting the Heater Coil Wired**
  - Take the 2-pin connector and attach wire ends
    - Black wire female header to Pin 34 (Ground)
    - Red wire female header to Pin 37 (GPIO 26)
- **Cable Management**
   * Tape the GPIO pins together to secure them. See picture.
   * Carefully tuck the wires into the case so that they will not obstruct the lid.

<IMG ALT="GPIO pins" SRC="./media/control-unit/cu_5v_gpio_taped.jpeg" width="300" /> <BR><BR>

- **Attach touchscreen.** Attach the touchscreen to the Raspberry Pi.

<IMG ALT="GPIO pins" SRC="./media/control-unit/cu_case_inside_t.png" width="400" />


## Final Assembly
<a name="final"></a>

Before you close the case, you probably want to test that everything is wired correctly. We **highly** recommend testing all the functionality of the MicroLab using the Test Recipe. Of course, if something doesn't work right or stops working in the future, you can always open it back up again.

**Parts:**
- Control Unit lid
- 2 M3 screws, 16mm

**Assembly:**

- Place the lid on top of the Control Unit case, slightly overhanging the front.
- Slide the lid toward the back so that the tabs on the lid fit into the slots on the case.
- Align the screw holes on each and secure the lid in place using the 16mm screws.


🥳 YAY! ✨🦄✨ You did it! 💖

<IMG ALT="Control Unit" SRC="./media/control-unit/control-unit-complete.jpeg" WIDTH="400" />


## One Last Thing: Making MicroLab Cables
<a name="cables"></a>

To connect your newly assembled Control Unit to the Pumps Unit, you will use a pair of cables: 8-wire and 12-wire. Savvy readers will notice that this corresponds with the 8-pin and 12-pin connectors.

#### **Wire Order** <a name="wireorder"></a>

**Important Note: The wire order here is different than in other sections.**

Please read and get comfortable with the wiring order explained on the [MicroLab Wiring](/docs/microlab-wiring.md) page. It's important to maintain the same wiring order throughout the project.

**8-pin cable**.


<IMG ALT="Cable order" SRC="./media/control-unit/wire.png" WIDTH="200" />

**12-pin cable**.
From left to right, repeat this wire order 3 times:
* Red
* Blue
* Green
* black

<IMG ALT="Cable order" SRC="./media/control-unit/wire.png" WIDTH="200" />

<br><BR>

#### **Parts**

- 4-wire cable, into 5 ~2.5-foot lengths
- 8-pin connectors, plug (2)
- 12-pin connectors, plug (2)
- Split wire wraps (slightly shorter than the cables)

<IMG ALT="Cable parts" SRC="./media/control-unit/cable-parts.jpg" width="600" />
<IMG ALT="Assembled cables" SRC="./media/control-unit/cables-assembled.jpg" width="600" />


**Prepare Wires**

- Take the 4-wire cable and cut into five 2.5 foot sections
- Take the 2.5 foot sections and strip the wires on both ends  (see [Skills Needed](#raspberry) for help with stripping wires).


**Assembly:**

**Important Note: The wire order here is different than in other sections, be sure you have the correct order.**


**Making the 8-pin cable**
 * Take one of the 8-pin connector plugs and two of the 2.5 foot sections.
 * From the back of the plug, attach the wires in order. For the plug side of the connector, you use the small orange push buttons to open the terminal, insert the wire and then release the button to close the terminal.
 * Take the second 8-pin connector plug and connect the wires. Be sure that the wire order is consistent at both ends of the cable.
 * Wrap the assembled 8-pin cable in the wire wrap

**Making the 12-pin cable**
* Take one of the 12-pin connector plugs and two of the 2.5 foot sections.
* From the back of the plug, attach the wires in order. For the plug side of the connector, you use the small orange push buttons to open the terminal, insert the wire and then release the button to close the terminal.
* Take the second 8-pin connector plug and connect the wires. Be sure that the wire order is consistent at both ends of the cable.
* Wrap the assembled 8-pin cable in the wire wrap

<IMG ALT="Cable ends" SRC="./media/control-unit/cable-ends.jpg" width="600" />

## Wrapping up

This concludes the assembly instructions for the Control Unit. Next up: [Building the Heating and Cooling Units](/docs/assembly-temperature-exchangers-unit.md)<|MERGE_RESOLUTION|>--- conflicted
+++ resolved
@@ -264,12 +264,7 @@
 <IMG ALT="4-channel relay" SRC="./media/control-unit/relay.png" WIDTH="200" />
 
 For this project we will only use two of the terminals with each relay, the NO and the COM. The Normally Open (NO) means it keeps that part of the circuit open by default and no power flows. When the relay is activated, it physically connects the NO terminal to the Common (COM) terminal completing the circuit and then the power flows.
-<<<<<<< HEAD
 <IMG ALT="Wiring the positive 8-pin connector wires and connector" SRC="./media/control-unit/relay_no.png" WIDTH="300" />
-=======
-
-<IMG ALT="Wiring the positive Phoenix wires and connector" SRC="./media/control-unit/relay_no.png" WIDTH="300" />
->>>>>>> c544a60c
 
 - **Wiring the NOs**
     - Take the 8-pin socket and insert the end of each of the 4" positive wires into the numbered NO terminals (NO1, NO2 etc) on the Relay Board. Tighten the terminals.
@@ -295,7 +290,7 @@
 
 <IMG ALT="12-pin sub-assembly parts" SRC="./media/control-unit/12vshield.png" width="400" />
 
-#### Wire Order 
+#### Wire Order
 
 <a name="wireorder"></a>
 Please read and get comfortable with the wiring order explained on the [MicroLab Wiring](/docs/microlab-wiring.md) page. It's important to maintain the same wiring order throughout the project.
